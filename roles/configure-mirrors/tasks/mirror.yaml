--- conflicted
+++ resolved
@@ -22,14 +22,8 @@
 # Make sure OS does not have a stale package cache.
 - name: Update apt cache
   become: yes
-<<<<<<< HEAD
   command: apt-get update
-  when: ansible_os_family == 'Debian'
-=======
-  apt:
-    update_cache: yes
   when: ansible_os_family == 'Debian'
   register: apt_cache
   until: "'cache_updated' in apt_cache"
-  retries: 3
->>>>>>> 9f5aed80
+  retries: 3